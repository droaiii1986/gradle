/*
 * Copyright 2011 the original author or authors.
 *
 * Licensed under the Apache License, Version 2.0 (the "License");
 * you may not use this file except in compliance with the License.
 * You may obtain a copy of the License at
 *
 *      http://www.apache.org/licenses/LICENSE-2.0
 *
 * Unless required by applicable law or agreed to in writing, software
 * distributed under the License is distributed on an "AS IS" BASIS,
 * WITHOUT WARRANTIES OR CONDITIONS OF ANY KIND, either express or implied.
 * See the License for the specific language governing permissions and
 * limitations under the License.
 */
package org.gradle.plugins.signing

class SigningTasksSpec extends SigningProjectSpec {

    def setup() {
        applyPlugin()
    }

    def "sign jar with defaults"() {
        given:
        useJavadocAndSourceJars()
<<<<<<< HEAD
=======
        createJarTaskOutputFile('jar', 'sourcesJar', 'javadocJar')
>>>>>>> c34f9c4f

        when:
        signing {
            sign jar
            sign sourcesJar, javadocJar
        }

        then:
        def signingTasks = [signJar, signSourcesJar, signJavadocJar]

        and:
        jar in signJar.dependsOn
        sourcesJar in signSourcesJar.dependsOn
        javadocJar in signJavadocJar.dependsOn

        and:
        signingTasks.every { it.singleSignature in configurations.signatures.artifacts }

        and:
        signingTasks.every { it.signatory == signing.signatory }
    }

    def "sign method return values"() {
        given:
        useJavadocAndSourceJars()

        when:
        def signJarTask = signing.sign(jar).first()

        then:
        signJarTask.name == "signJar"

        when:
        def (signSourcesJarTask, signJavadocJarTask) = signing.sign(sourcesJar, javadocJar)

        then:
        [signSourcesJarTask, signJavadocJarTask]*.name == ["signSourcesJar", "signJavadocJar"]
    }

    def "output files contain signature files for existing files"() {
        given:
        useJavadocAndSourceJars()
        applyPlugin()
        addSigningProperties()
        createJarTaskOutputFile('jar')

        when:
        Sign signTask = signing.sign(jar).first()

        then:
<<<<<<< HEAD
        def jarFile = jar.outputs.files.singleFile
        File libsDir = jarFile.parentFile
        libsDir.mkdirs()
        jarFile.createNewFile()
        signTask.signatures.collect { it.file } == [new File(libsDir, "test.jar.asc")]
=======
        def libsDir = jar.outputs.files.singleFile.parentFile
        signTask.outputFiles == ["test.jar.asc:jar.asc:asc:": new File(libsDir, "test.jar.asc")]
>>>>>>> c34f9c4f
        signTask.signaturesByKey == ["test.jar.asc:jar.asc:asc:": signTask.singleSignature]
    }

    def "files to sign that do not exist are ignored"() {
        given:
        useJavadocAndSourceJars()
        applyPlugin()
        addSigningProperties()

        when:
        Sign signTask = signing.sign(jar).first()
        jar.enabled = false

        then:
<<<<<<< HEAD
        signTask.signaturesByKey == [:]
    }

=======
        signTask.outputFiles == [:]
        signTask.signaturesByKey == [:]
    }

    def "files to sign are de-duplicated"() {
        given:
        useJavadocAndSourceJars()
        applyPlugin()
        addSigningProperties()
        createJarTaskOutputFile('jar')

        when:
        Sign signTask = signing.sign(jar).first()
        signTask.sign('', jar.outputs.files.singleFile) // add jar task output again, this time directly as File

        then:
        signTask.signatures.size() == 2
        noExceptionThrown()
        signTask.signaturesByKey == ["test.jar.asc:jar.asc:asc:": signTask.singleSignature]
    }

>>>>>>> c34f9c4f
    def "sign task has description"() {
        given:
        useJavadocAndSourceJars()

        when:
        signing {
            sign jar, sourcesJar
        }

        then:
        signJar.description == "Signs the archive produced by the 'jar' task."
        signSourcesJar.description == "Signs the archive produced by the 'sourcesJar' task."
    }

    private createJarTaskOutputFile(String... tasksToSimulate) {
        for (def task : tasksToSimulate) {
            def jarFile = tasks.getByName(task).outputs.files.singleFile
            File libsDir = jarFile.parentFile
            libsDir.mkdirs()
            jarFile.createNewFile()
        }

    }
}<|MERGE_RESOLUTION|>--- conflicted
+++ resolved
@@ -24,10 +24,7 @@
     def "sign jar with defaults"() {
         given:
         useJavadocAndSourceJars()
-<<<<<<< HEAD
-=======
         createJarTaskOutputFile('jar', 'sourcesJar', 'javadocJar')
->>>>>>> c34f9c4f
 
         when:
         signing {
@@ -78,16 +75,7 @@
         Sign signTask = signing.sign(jar).first()
 
         then:
-<<<<<<< HEAD
-        def jarFile = jar.outputs.files.singleFile
-        File libsDir = jarFile.parentFile
-        libsDir.mkdirs()
-        jarFile.createNewFile()
-        signTask.signatures.collect { it.file } == [new File(libsDir, "test.jar.asc")]
-=======
         def libsDir = jar.outputs.files.singleFile.parentFile
-        signTask.outputFiles == ["test.jar.asc:jar.asc:asc:": new File(libsDir, "test.jar.asc")]
->>>>>>> c34f9c4f
         signTask.signaturesByKey == ["test.jar.asc:jar.asc:asc:": signTask.singleSignature]
     }
 
@@ -102,12 +90,6 @@
         jar.enabled = false
 
         then:
-<<<<<<< HEAD
-        signTask.signaturesByKey == [:]
-    }
-
-=======
-        signTask.outputFiles == [:]
         signTask.signaturesByKey == [:]
     }
 
@@ -128,7 +110,6 @@
         signTask.signaturesByKey == ["test.jar.asc:jar.asc:asc:": signTask.singleSignature]
     }
 
->>>>>>> c34f9c4f
     def "sign task has description"() {
         given:
         useJavadocAndSourceJars()
