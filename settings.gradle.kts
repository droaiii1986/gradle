--- conflicted
+++ resolved
@@ -9,11 +9,9 @@
                 val rcAndMilestonesPattern = "\\d{1,2}?\\.\\d{1,2}?(\\.\\d{1,2}?)?-((rc-\\d{1,2}?)|(milestone-\\d{1,2}?))"
                 includeVersionByRegex("com.gradle", "gradle-enterprise-gradle-plugin", rcAndMilestonesPattern)
                 includeVersionByRegex("com.gradle.enterprise", "test-distribution-gradle-plugin", rcAndMilestonesPattern)
-<<<<<<< HEAD
+                includeVersionByRegex("com.gradle.enterprise.test-distribution", "com.gradle.enterprise.test-distribution.gradle.plugin", rcAndMilestonesPattern)
                 includeVersionByRegex("com.gradle.internal", "test-selection-gradle-plugin", rcAndMilestonesPattern)
-=======
-                includeVersionByRegex("com.gradle.enterprise.test-distribution", "com.gradle.enterprise.test-distribution.gradle.plugin", rcAndMilestonesPattern)
->>>>>>> c85cebe8
+                includeVersionByRegex("com.gradle.internal.test-selection", "com.gradle.internal.test-selection.gradle.plugin", rcAndMilestonesPattern)
             }
         }
         gradlePluginPortal()
